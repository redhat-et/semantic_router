bert_model:
  model_id: sentence-transformers/all-MiniLM-L12-v2
  threshold: 0.6
  use_cpu: true
semantic_cache:
  enabled: true
  similarity_threshold: 0.8
  max_entries: 1000
  ttl_seconds: 3600
gpu_config:
  flops: 312000000000000  # 312e12 fp16
  hbm: 2000000000000      # 2e12 (2 TB/s)
  description: "A100-80G" # https://www.nvidia.com/content/dam/en-zz/Solutions/Data-Center/a100/pdf/nvidia-a100-datasheet-us-nvidia-1758950-r4-web.pdf
model_config:
  phi4:
    param_count: 14000000000  # 14B parameters https://huggingface.co/microsoft/phi-4
    batch_size: 512.0  # vLLM default batch size
    context_size: 16384.0 # based on https://huggingface.co/microsoft/phi-4
    pii_policy:
      allow_by_default: false  # Deny all PII by default
      pii_types_allowed: ["EMAIL_ADDRESS", "PHONE_NUMBER"]  # Only allow these specific PII types
  gemma3:27b:
    param_count: 27000000000  # 27B parameters (base version)
    batch_size: 512.0
    context_size: 16384.0
    pii_policy:
      allow_by_default: false  # Deny all PII by default
      pii_types_allowed: ["EMAIL_ADDRESS", "PHONE_NUMBER"]  # Only allow these specific PII types
  "mistral-small3.1":
    param_count: 22000000000
    batch_size: 512.0
    context_size: 16384.0
<<<<<<< HEAD
# Classifier configuration for text classification (legacy - replaced by dual_classifier)
=======
    pii_policy:
      allow_by_default: false  # Deny all PII by default
      pii_types_allowed: ["EMAIL_ADDRESS", "PHONE_NUMBER"]  # Only allow these specific PII types
# Classifier configuration for text classification
>>>>>>> 3d6170e8
classifier:
  category_model:
    model_id: "classifier_model_fine_tuning/category_classifier_linear_model" #TODO: Use local model for now before the code can download the entire model from huggingface
    threshold: 0.6
    use_cpu: true
    category_mapping_path: "config/category_mapping.json"
  pii_model:
    model_id: "pii_model_fine_tuning/pii_classifier_linear_model" #TODO: Use local model for now before the code can download the entire model from huggingface
    threshold: 0.7
    use_cpu: true
    pii_mapping_path: "config/pii_type_mapping.json"
  load_aware: false
categories:
- name: Math
  model_scores:
  - model: phi4
    score: 1.0
  - model: mistral-small3.1
    score: 0.8
  - model: gemma3:27b
    score: 0.6
- name: History
  model_scores:
  - model: mistral-small3.1
    score: 0.8
  - model: phi4
    score: 0.6
  - model: gemma3:27b
    score: 0.4
- name: Health
  model_scores:
  - model: gemma3:27b
    score: 0.8
  - model: phi4
    score: 0.8
  - model: mistral-small3.1
    score: 0.6
- name: Programming
  model_scores:
  - model: gemma3:27b
    score: 0.6
  - model: mistral-small3.1
    score: 0.6
  - model: phi4
    score: 0.4
- name: General
  model_scores:
  - model: gemma3:27b
    score: 0.8
  - model: phi4
    score: 0.6
  - model: mistral-small3.1
    score: 0.6
default_model: mistral-small3.1

# Dual classifier configuration - handles both category classification AND PII detection
dual_classifier:
  enabled: true
  model_path: "finetune-model"  # Path to the trained enhanced model that does both tasks
  use_cpu: true
  # PII detection settings for the dual classifier
  block_on_pii: false      # Whether to block requests containing PII
  sanitize_enabled: true   # Whether to sanitize PII in responses
  pii_threshold: 0.5       # Threshold for PII detection confidence<|MERGE_RESOLUTION|>--- conflicted
+++ resolved
@@ -30,14 +30,7 @@
     param_count: 22000000000
     batch_size: 512.0
     context_size: 16384.0
-<<<<<<< HEAD
 # Classifier configuration for text classification (legacy - replaced by dual_classifier)
-=======
-    pii_policy:
-      allow_by_default: false  # Deny all PII by default
-      pii_types_allowed: ["EMAIL_ADDRESS", "PHONE_NUMBER"]  # Only allow these specific PII types
-# Classifier configuration for text classification
->>>>>>> 3d6170e8
 classifier:
   category_model:
     model_id: "classifier_model_fine_tuning/category_classifier_linear_model" #TODO: Use local model for now before the code can download the entire model from huggingface
